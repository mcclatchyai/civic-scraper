--- conflicted
+++ resolved
@@ -1,9 +1,5 @@
 from .civic_clerk.site import CivicClerkSite
 from .civic_plus.site import Site as CivicPlusSite
 from .granicus.site import GranicusSite
-<<<<<<< HEAD
 from .legistar.site import LegistarSite
-=======
-from .civic_clerk.site import CivicClerkSite
-from .primegov.site import PrimeGovSite
->>>>>>> 1b0f06a1
+from .primegov.site import PrimeGovSite